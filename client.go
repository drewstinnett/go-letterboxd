package letterboxd

import (
	"bytes"
	"encoding/json"
	"errors"
	"fmt"
	"io"
	"net/http"
	"time"

	"github.com/go-redis/cache/v8"
	"github.com/go-redis/redis/v8"
	"github.com/rs/zerolog/log"
)

const (
	baseURL  = "https://letterboxd.com"
	maxPages = 50
)

type Client struct {
	client    *http.Client
	UserAgent string
	// Config    ClientConfig
	BaseURL string
	// Options
	MaxConcurrentPages int
	Cache              *cache.Cache

	User UserService
	Film FilmService
	// List    ListService
	URL URLService
	// Location  LocationService
	// Volume    VolumeService
}
type ClientConfig struct {
	HTTPClient         *http.Client
	BaseURL            string
	MaxConcurrentPages int
	DisableCache       bool
	RedisHost          string
	RedisPassword      string
	RedisDB            int
	Cache              *cache.Cache
}

type Response struct {
	*http.Response
}

// NewClient Generic new client creation
func NewClient(config *ClientConfig) *Client {
	if config == nil {
		tr := &http.Transport{
			MaxIdleConns:       10,
			IdleConnTimeout:    30 * time.Second,
			DisableCompression: true,
		}
		config = &ClientConfig{
			HTTPClient: &http.Client{
				Timeout:   time.Second * 10,
				Transport: tr,
			},
			BaseURL:            baseURL,
			MaxConcurrentPages: maxPages,
		}
	}
	if config.HTTPClient == nil {
		config.HTTPClient = http.DefaultClient
	}

	userAgent := "letterrestd"
	c := &Client{
		client:    config.HTTPClient,
		UserAgent: userAgent,
		BaseURL:   baseURL,
	}

<<<<<<< HEAD
	if config.UseCache {
		log.Info().Msg("Configuring local cache inside client")
=======
	if !config.DisableCache {
		log.Debug("Configuring local cache inside client")
>>>>>>> 8cd47f9b
		if config.Cache != nil {
			c.Cache = config.Cache
		} else {
			if config.RedisHost == "" {
				log.Fatal("Cache is not disabled and no RedisHost or Cache specified")
			}
			rdb := redis.NewClient(&redis.Options{
				Addr:     config.RedisHost,
				Password: config.RedisPassword,
				DB:       config.RedisDB,
			})

			c.Cache = cache.New(&cache.Options{
				Redis:      rdb,
				LocalCache: cache.NewTinyLFU(1000, time.Minute),
			})

		}
	}

	// c.Location = &LocationServiceOp{client: c}
	// c.Volume = &VolumeServiceOp{client: c}
	c.User = &UserServiceOp{client: c}
	c.Film = &FilmServiceOp{client: c}
	// c.List = &ListServiceOp{client: c}
	c.URL = &URLServiceOp{client: c}
	return c
}

type PageData struct {
	Data      interface{}
	Pagintion Pagination
}

/*
type ThrottledTransport struct {
	roundTripperWrap http.RoundTripper
	ratelimiter      *rate.Limiter
}

func (c *ThrottledTransport) RoundTrip(r *http.Request) (*http.Response, error) {
	err := c.ratelimiter.Wait(r.Context()) // This is a blocking call. Honors the rate limit
	if err != nil {
		return nil, err
	}
	return c.roundTripperWrap.RoundTrip(r)
}
*/

// https://gist.github.com/zdebra/10f0e284c4672e99f0cb767298f20c11
// NewThrottledTransport wraps transportWrap with a rate limitter
// examle usage:
// client := http.DefaultClient
// client.Transport = NewThrottledTransport(10*time.Seconds, 60, http.DefaultTransport) allows 60 requests every 10 seconds
/*
func NewThrottledTransport(limitPeriod time.Duration, requestCount int, transportWrap http.RoundTripper) http.RoundTripper {
	return &ThrottledTransport{
		roundTripperWrap: transportWrap,
		ratelimiter:      rate.NewLimiter(rate.Every(limitPeriod), requestCount),
	}
}
*/

func (c *Client) sendRequest(req *http.Request, extractor func(io.Reader) (interface{}, *Pagination, error)) (*PageData, *Response, error) {
	res, err := c.client.Do(req)
	req.Close = true
	if err != nil {
		log.Warn().Err(err).Msg("Error sending request")
		return nil, nil, err
	}
	defer res.Body.Close()

	if res.StatusCode < http.StatusOK || res.StatusCode >= http.StatusBadRequest {
		var errRes ErrorResponse
		// b, _ := ioutil.ReadAll(res.Body)
		// log.Debug(string(b))
		if err = json.NewDecoder(res.Body).Decode(&errRes); err == nil {
			return nil, nil, errors.New(errRes.Message)
		}

		if res.StatusCode == http.StatusTooManyRequests {
			return nil, nil, fmt.Errorf("too many requests.  Check rate limit and make sure the userAgent is set right")
		} else if res.StatusCode == http.StatusNotFound {
			log.Warn().
				Int("status", res.StatusCode).
				Str("url", req.URL.String()).
				Msg("Not found")
			return nil, nil, fmt.Errorf("that entry was not found, are you sure it exists?")
		} else {
			return nil, nil, fmt.Errorf("error, status code: %d", res.StatusCode)
		}
	}

	b, err := io.ReadAll(res.Body)
	if err != nil {
		return nil, nil, err
	}
	items, pagination, err := extractor(bytes.NewReader(b))
	if err != nil {
		log.Warn().Msg("Error parsing response")
		return nil, nil, err
	}
	r := &Response{res}
	d := &PageData{
		Data: items,
	}
	if pagination != nil {
		d.Pagintion = *pagination
	}

	return d, r, nil
}

type ErrorResponse struct {
	Message string `json:"errors"`
}<|MERGE_RESOLUTION|>--- conflicted
+++ resolved
@@ -78,13 +78,8 @@
 		BaseURL:   baseURL,
 	}
 
-<<<<<<< HEAD
 	if config.UseCache {
 		log.Info().Msg("Configuring local cache inside client")
-=======
-	if !config.DisableCache {
-		log.Debug("Configuring local cache inside client")
->>>>>>> 8cd47f9b
 		if config.Cache != nil {
 			c.Cache = config.Cache
 		} else {
